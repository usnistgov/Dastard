package dastard

import (
	"fmt"
	"log"
	"os"
	"strings"
	"sync"
	"time"

	"github.com/davecgh/go-spew/spew"
	"github.com/spf13/viper"
	"gonum.org/v1/gonum/mat"
)

// RawType holds raw signal data.
type RawType uint16

// FrameIndex is used for counting raw data frames.
type FrameIndex int64

// SourceState is used to indicate the active/inactive/transition state of data sources
type SourceState int

const (
	Inactive SourceState = iota // Source is not active
	Starting                    // Source is in transition to Active state
	Active                      // Source is actively acquiring data
	Stopping                    // Source is in transition to Inactive state
)

// DataSource is the interface for hardware or simulated data sources that
// produce data.
type DataSource interface {
	Sample() error
	PrepareRun() error
	StartRun() error
	Stop() error
	Running() bool
	GetState() SourceState
	SetStateStarting() error
	getNextBlock() chan *dataBlock
	Nchan() int
	Signed() []bool
	VoltsPerArb() []float32
	ComputeFullTriggerState() []FullTriggerState
	ComputeWritingState() WritingState
	ChannelNames() []string
	ConfigurePulseLengths(int, int) error
	ConfigureProjectorsBases(int, mat.Dense, mat.Dense, string) error
	ChangeTriggerState(*FullTriggerState) error
	ConfigureMixFraction(*MixFractionObject) error
	WriteControl(*WriteControlConfig) error
	SetCoupling(CouplingStatus) error
	SetExperimentStateLabel(string) error
	ChannelsWithProjectors() []int
	ProcessSegments(*dataBlock) error
	RunDoneActivate()
	RunDoneDeactivate()
	// RunDoneWait()
	ShouldAutoRestart() bool
}

// RunDoneActivate adds one to ds.runDone, this should only be called in Start
func (ds *AnySource) RunDoneActivate() {
	ds.runMutex.Lock()
	defer ds.runMutex.Unlock()
	ds.sourceState = Active
	ds.runDone.Add(1)
}

// RunDoneDeactivate calls Done on ds.runDone, this should only be called in Start
func (ds *AnySource) RunDoneDeactivate() {
	ds.runMutex.Lock()
	ds.sourceState = Inactive
	ds.runDone.Done()
	ds.runMutex.Unlock()
}

// RunDoneWait returns when the source run is done, i.e., the source is stopped
func (ds *AnySource) RunDoneWait() {
	ds.runDone.Wait()
	ds.broker.Stop()
}

// ShouldAutoRestart true if source should be auto-restarted after an error
func (ds *AnySource) ShouldAutoRestart() bool {
	return ds.shouldAutoRestart
}

// ConfigureMixFraction provides a default implementation for all non-lancero sources that
// don't need the mix
func (ds *AnySource) ConfigureMixFraction(mfo *MixFractionObject) error {
	return fmt.Errorf("source type %s does not support Mix", ds.name)
}

// getNextBlock returns the channel on which data sources send data and any errors.
// More importantly, wait on this channel to wait on the source to have a data block.
func (ds *AnySource) getNextBlock() chan *dataBlock {
	return ds.nextBlock
}

// Start will start the given DataSource, including sampling its data for # channels.
// Steps are: 1) Sample: a per-source method that determines the # of channels and other
// internal facts that we need to know.  2) PrepareRun: an AnySource method to do the
// actions that any source needs before starting the actual acquisition phase.
// 3) StartRun: a per-source method to begin data acquisition, if relevant.
// 4) Loop over calls to ds.blockingRead(), a per-source method that waits for data.
// When done with the loop, close all channels to DataStreamProcessor objects.
func Start(ds DataSource, queuedRequests chan func()) error {
	if err := ds.SetStateStarting(); err != nil {
		return err
	}

	if err := ds.Sample(); err != nil {
		return err
	}

	if err := ds.PrepareRun(); err != nil {
		return err
	}

	ds.RunDoneActivate()
	if err := ds.StartRun(); err != nil {
		return err
	}

	go CoreLoop(ds, queuedRequests)
	return nil
}

// CoreLoop has the DataSource produce data until graceful stop.
// This will be a long-running goroutine, as long as a source is active.
func CoreLoop(ds DataSource, queuedRequests chan func()) {
	defer ds.RunDoneDeactivate()
	nextBlock := ds.getNextBlock()

	for {
		// Use select to interleave 2 activities that should NOT be done concurrently:
		// 1. Handle RPC requests to chage data processing parameters (e.g. trigger)
		// 2. Handle new data and processes it
		select {

		// Handle RPC requests
		case request := <-queuedRequests:
			request()

		// Handle data, or recognize the end of data
		case block, ok := <-nextBlock:
			if !ok {
				// nextBlock was closed in the data production loop when abortSelf was closed
				log.Println("nextBlock channel was closed; stopping the source normally")
				return

			} else if block.err != nil {
				// errors in block indicate a problem with source: need to close down
				log.Printf("nextBlock receives Error; stopping source: %s\n", block.err.Error())
				return
			}
			if err := ds.ProcessSegments(block); err != nil {
				log.Printf("AnySource.ProcessSegments returns Error; stopping source: %s\n", err.Error())
				return
			}
			// In some sources, ds.getNextBlock has to be called again to initiate the next
			// data acquisition step (Lancero specifically).
			nextBlock = ds.getNextBlock()
		}
	}
}

// Stop tells the data supply to deactivate.
func (ds *AnySource) Stop() error {
	ds.runMutex.Lock()
	switch ds.sourceState {
	case Inactive:
		ds.runMutex.Unlock()
		return fmt.Errorf("AnySource not active, cannot stop")

	case Starting:
		fmt.Println("deleteme: called Stop on a Starting source; how to handle this??")

	case Active:
		// This is the normal case: Stop on an Active source

	case Stopping:
		ds.runMutex.Unlock()
		fmt.Println("deleteme: called Stop again on a Stopping source")
		return nil
	}
	ds.sourceState = Stopping
	closeIfOpen(ds.abortSelf)
	ds.runMutex.Unlock()

	ds.RunDoneWait()
	return nil
}

func closeIfOpen(c chan struct{}) {
	select {
	case <-c:
		return
	default:
		close(c)
	}
}

// RowColCode holds an 8-byte summary of the row-column geometry
type RowColCode uint64

func (c RowColCode) row() int {
	return int((uint64(c) >> 0) & 0xffff)
}
func (c RowColCode) col() int {
	return int((uint64(c) >> 16) & 0xffff)
}
func (c RowColCode) rows() int {
	return int((uint64(c) >> 32) & 0xffff)
}
func (c RowColCode) cols() int {
	return int((uint64(c) >> 48) & 0xffff)
}
func rcCode(row, col, rows, cols int) RowColCode {
	code := cols & 0xffff
	code = code<<16 | (rows & 0xffff)
	code = code<<16 | (col & 0xffff)
	code = code<<16 | (row & 0xffff)
	return RowColCode(code)
}

// dataBlock contains a block of data (one segment per data stream)
type dataBlock struct {
	segments []DataSegment
	nSamp    int
	err      error
}

// AnySource implements features common to any object that implements
// DataSource, including the output channels and the abort channel.
type AnySource struct {
	nchan        int           // how many channels to provide
	name         string        // what kind of source is this?
	chanNames    []string      // one name per channel
	chanNumbers  []int         // names have format "prefixNumber", this is the number
	rowColCodes  []RowColCode  // one RowColCode per channel
	signed       []bool        // is the raw data signed, one per channel
	voltsPerArb  []float32     // the physical units per arb, one per channel
	sampleRate   float64       // samples per second
	samplePeriod time.Duration // time per sample
	lastread     time.Time
	nextFrameNum FrameIndex // frame number for the next frame we will receive
	processors   []*DataStreamProcessor
	abortSelf    chan struct{}   // Signal to the core loop of active sources to stop
	nextBlock    chan *dataBlock // Signal from the core loop that a block is ready to process
	broker       *TriggerBroker

	shouldAutoRestart   bool // used to tell SourceControl to try to restart this source after an error
	noProcess           bool // Set true only for testing.
	heartbeats          chan Heartbeat
	writingState        WritingState
	numberWrittenTicker *time.Ticker
	sourceState         SourceState
	runMutex            sync.Mutex // guards sourceState
	runDone             sync.WaitGroup
	readCounter         int
}

// ProcessSegments processes a single outstanding segment for each of ds.processors
// Returns when all segments have been processed
// It's a more synchronous version of each dsp launching its own goroutine
func (ds *AnySource) ProcessSegments(block *dataBlock) error {
	var wg sync.WaitGroup
	for i, dsp := range ds.processors {
		segment := block.segments[i]
		if segment.processed {
			spew.Dump(segment)
			return fmt.Errorf("channelIndex %v has already processed segment", i)
		}
		wg.Add(1)
		go func(dsp *DataStreamProcessor) {
			defer wg.Done()
			dsp.processSegment(&segment)
		}(dsp)
	}
	wg.Wait()
	tStart := time.Now()
	for i, dsp := range ds.processors {
		if (i+ds.readCounter)%20 == 0 { // flush each dsp once per 20 reads, but not all at once
			dsp.Flush()
		}
	}
	ds.readCounter++
	flushDuration := time.Now().Sub(tStart)
	if flushDuration > 50*time.Millisecond {
		log.Println("flushDuration", flushDuration)
	}
	numberWritten := make([]int, ds.nchan)
	for i, dsp := range ds.processors {
		numberWritten[i] = dsp.numberWritten
	}
	if ds.writingState.Active && !ds.writingState.Paused {
		select {
		case <-ds.numberWrittenTicker.C:
			clientMessageChan <- ClientUpdate{tag: "NUMBERWRITTEN",
				state: struct{ NumberWritten []int }{NumberWritten: numberWritten}} // only exported fields are serialized
		default:
		}
	}
	return nil
}

<<<<<<< HEAD
// SetExperimentStateLabel writes to a file with name like _experiment_state.txt
=======
// StartRun tells the hardware to switch into data streaming mode.
// It's a no-op for simulated (software) sources
func (ds *AnySource) StartRun() error {
	return nil
}

// SetExperimentStateLabel writes to a file with name like XXX_experiment_state.txt
>>>>>>> e2c4a6f0
// the file is created upon the first call to this function for a given file writing
func (ds *AnySource) SetExperimentStateLabel(stateLabel string) error {
	if ds.writingState.experimentStateFile == nil {
		// create state file if neccesary
		var err error
		ds.writingState.experimentStateFile, err = os.Create(ds.writingState.ExperimentStateFilename)
		if err != nil {
			return fmt.Errorf("%v, filename: %v", err, ds.writingState.ExperimentStateFilename)
		}
		// write header
		_, err1 := ds.writingState.experimentStateFile.WriteString("# unix time in nanoseconds, state label\n")
		if err1 != nil {
			return err
		}
	}
	ds.writingState.ExperimentStateLabel = stateLabel
	ds.writingState.ExperimentStateLabelUnixNano = time.Now().UnixNano()
	_, err := ds.writingState.experimentStateFile.WriteString(fmt.Sprintf("%v, %v\n", ds.writingState.ExperimentStateLabelUnixNano, stateLabel))
	if err != nil {
		return err
	}
	return nil
}

// makeDirectory creates directory of the form basepath/20060102/000 where
// the 3-digit subdirectory counts separate file-writing occasions.
// It also returns the formatting code for use in an Sprintf call
// basepath/20060102/000/20060102_run000_%s.%s and an error, if any.
func makeDirectory(basepath string) (string, error) {
	if len(basepath) == 0 {
		return "", fmt.Errorf("BasePath is the empty string")
	}
	today := time.Now().Format("20060102")
	todayDir := fmt.Sprintf("%s/%s", basepath, today)
	if err := os.MkdirAll(todayDir, 0755); err != nil {
		return "", err
	}
	for i := 0; i < 10000; i++ {
		thisDir := fmt.Sprintf("%s/%4.4d", todayDir, i)
		_, err := os.Stat(thisDir)
		if os.IsNotExist(err) {
			if err2 := os.MkdirAll(thisDir, 0755); err2 != nil {
				return "", err
			}
			return fmt.Sprintf("%s/%s_run%4.4d_%%s.%%s", thisDir, today, i), nil
		}
	}
	return "", fmt.Errorf("out of 4-digit ID numbers for today in %s", todayDir)
}

// WriteControl changes the data writing start/stop/pause/unpause state
// For WriteLJH22 == true and/or WriteLJH3 == true all channels will have writing enabled
// For WriteOFF == true, only chanels with projectors set will have writing enabled
func (ds *AnySource) WriteControl(config *WriteControlConfig) error {
	request := strings.ToUpper(config.Request)
	var filenamePattern, path string

	// first check for possible errors, then take the lock and do the work
	if strings.HasPrefix(request, "START") {
		if !(config.WriteLJH22 || config.WriteOFF || config.WriteLJH3) {
			return fmt.Errorf("WriteLJH22 and WriteOFF and WriteLJH3 all false")
		}

		for _, dsp := range ds.processors {
			if dsp.DataPublisher.HasLJH22() || dsp.DataPublisher.HasOFF() || dsp.DataPublisher.HasLJH3() {
				return fmt.Errorf(
					"Writing already in progress, stop writing before starting again. Currently: LJH22 %v, OFF %v, LJH3 %v",
					dsp.DataPublisher.HasLJH22(), dsp.DataPublisher.HasOFF(), dsp.DataPublisher.HasLJH3())
			}
		}

		path = ds.writingState.BasePath
		if len(config.Path) > 0 {
			path = config.Path
		}
		var err error
		filenamePattern, err = makeDirectory(path)
		if err != nil {
			return fmt.Errorf("Could not make directory: %s", err.Error())
		}
		if config.WriteOFF {
			// throw an error if no channels have projectors set
			// only channels with projectors set will have OFF files enabled
			anyProjectorsSet := false
			for _, dsp := range ds.processors {
				if !(dsp.projectors.IsZero() || dsp.basis.IsZero()) {
					anyProjectorsSet = true
					break
				}
			}
			if !anyProjectorsSet {
				return fmt.Errorf("no projectors are loaded, OFF files require projectors")
			}
		}
	} else if strings.HasPrefix(request, "UNPAUSE") && len(config.Request) > 7 {
		// validate format of command "UNPAUSE label"
		if config.Request[7:8] != " " || len(config.Request) == 8 {
			return fmt.Errorf("request format invalid. got::\n%v\nwant someting like: \"UNPAUSE label\"", config.Request)
		}
		if len(config.Request) > 7 { // "UNPAUSE label" format already validated
			stateLabel := config.Request[8:]
			if err := ds.SetExperimentStateLabel(stateLabel); err != nil {
				return err
			}
		}
	}
	if !(strings.HasPrefix(request, "START") || strings.HasPrefix(request, "STOP") ||
		strings.HasPrefix(request, "PAUSE") || strings.HasPrefix(request, "UNPAUSE")) {
		return fmt.Errorf("WriteControl config.Request=%q, need one of (START,STOP,PAUSE,UNPAUSE). Not case sensitive. \"UNPAUSE label\" is also ok",
			config.Request)
	}

	// Hold the lock before doing actual changes
	if strings.HasPrefix(request, "PAUSE") {
		for _, dsp := range ds.processors {
			dsp.DataPublisher.SetPause(true)
		}
		ds.writingState.Paused = true

	} else if strings.HasPrefix(request, "UNPAUSE") {
		for _, dsp := range ds.processors {
			dsp.DataPublisher.SetPause(false)
		}

		ds.writingState.Paused = false

	} else if strings.HasPrefix(request, "STOP") {
		for _, dsp := range ds.processors {
			dsp.DataPublisher.RemoveLJH22()
			dsp.DataPublisher.RemoveOFF()
			dsp.DataPublisher.RemoveLJH3()
		}
		ds.writingState.Active = false
		ds.writingState.Paused = false
		ds.writingState.FilenamePattern = ""
		ds.SetExperimentStateLabel("STOP")
		if ds.writingState.experimentStateFile != nil {
			if err := ds.writingState.experimentStateFile.Close(); err != nil {
				fmt.Println("failed to close experimentStatefile, err:", err)
				// not sure how to handle this
				// panic seems unwarranted
				// throwing an error seems unwarranted, and I want to handle all errors earlier
			}
		}
		ds.writingState.experimentStateFile = nil
		ds.writingState.ExperimentStateFilename = ""
		ds.writingState.ExperimentStateLabel = ""
		ds.writingState.ExperimentStateLabelUnixNano = 0

	} else if strings.HasPrefix(request, "START") {
		channelsWithOff := 0
		for i, dsp := range ds.processors {
			timebase := 1.0 / dsp.SampleRate
			rccode := ds.rowColCodes[i]
			nrows := rccode.rows()
			ncols := rccode.cols()
			rowNum := rccode.row()
			colNum := rccode.col()
			fps := 1
			if dsp.Decimate {
				fps = dsp.DecimateLevel
			}
			if config.WriteLJH22 {
				filename := fmt.Sprintf(filenamePattern, dsp.Name, "ljh")
				dsp.DataPublisher.SetLJH22(i, dsp.NPresamples, dsp.NSamples, fps,
					timebase, Build.RunStart, nrows, ncols, ds.nchan, rowNum, colNum, filename,
					ds.name, ds.chanNames[i], ds.chanNumbers[i])
			}
			if config.WriteOFF && !dsp.projectors.IsZero() {
				filename := fmt.Sprintf(filenamePattern, dsp.Name, "off")
				dsp.DataPublisher.SetOFF(i, dsp.NPresamples, dsp.NSamples, fps,
					timebase, Build.RunStart, nrows, ncols, ds.nchan, rowNum, colNum, filename,
					ds.name, ds.chanNames[i], ds.chanNumbers[i], &dsp.projectors, &dsp.basis,
					dsp.modelDescription)
				channelsWithOff++
			}
			if config.WriteLJH3 {
				filename := fmt.Sprintf(filenamePattern, dsp.Name, "ljh3")
				dsp.DataPublisher.SetLJH3(i, timebase, nrows, ncols, filename)
			}
		}
		ds.writingState.Active = true
		ds.writingState.Paused = false
		ds.writingState.BasePath = path
		ds.writingState.FilenamePattern = filenamePattern
		ds.writingState.ExperimentStateFilename = fmt.Sprintf(filenamePattern, "experiment_state", "txt")
		ds.SetExperimentStateLabel("START")
	}
	return nil
}

// WritingState monitors the state of file writing.
type WritingState struct {
	Active                       bool
	Paused                       bool
	BasePath                     string
	FilenamePattern              string
	experimentStateFile          *os.File
	ExperimentStateFilename      string
	ExperimentStateLabel         string
	ExperimentStateLabelUnixNano int64
}

// ComputeWritingState doesn't need to compute, but just returns the writingState
func (ds *AnySource) ComputeWritingState() WritingState {
	return ds.writingState
}

// ConfigureProjectorsBases calls SetProjectorsBasis on ds.processors[channelIndex]
func (ds *AnySource) ConfigureProjectorsBases(channelIndex int, projectors mat.Dense, basis mat.Dense, modelDescription string) error {
	if channelIndex >= len(ds.processors) || channelIndex < 0 {
		return fmt.Errorf("channelIndex out of range, channelIndex=%v, len(ds.processors)=%v", channelIndex, len(ds.processors))
	}
	dsp := ds.processors[channelIndex]
	return dsp.SetProjectorsBasis(projectors, basis, modelDescription)
}

// ChannelsWithProjectors returns a list of the ChannelIndicies of channels that have projectors loaded
func (ds *AnySource) ChannelsWithProjectors() []int {
	result := make([]int, 0)
	for channelIndex := 0; channelIndex < len(ds.processors); channelIndex++ {
		dsp := ds.processors[channelIndex]
		if dsp.HasProjectors() {
			result = append(result, channelIndex)
		}
	}
	return result
}

// Nchan returns the current number of valid channels in the data source.
func (ds *AnySource) Nchan() int {
	return ds.nchan
}

// Running tells whether the source is actively running.
func (ds *AnySource) Running() bool {
	return ds.GetState() == Active
}

func (ds *AnySource) GetState() SourceState {
	ds.runMutex.Lock()
	defer ds.runMutex.Unlock()
	return ds.sourceState
}

func (ds *AnySource) SetStateStarting() error {
	ds.runMutex.Lock()
	defer ds.runMutex.Unlock()
	if ds.sourceState == Inactive {
		ds.sourceState = Starting
		return nil
	}
	return fmt.Errorf("cannot Start() a source that's %v, not Inactive", ds.sourceState)
}

// Signed returns a per-channel value: whether data are signed ints.
func (ds *AnySource) Signed() []bool {
	// Objects containing an AnySource can override this, but default is here:
	// all channels are unsigned.
	if ds.signed == nil {
		ds.signed = make([]bool, ds.nchan)
	}
	return ds.signed
}

// VoltsPerArb returns a per-channel value scaling raw into volts.
func (ds *AnySource) VoltsPerArb() []float32 {
	// Objects containing an AnySource can set this up, but here is the default
	if ds.voltsPerArb == nil || len(ds.voltsPerArb) != ds.nchan {
		ds.voltsPerArb = make([]float32, ds.nchan)
		for i := 0; i < ds.nchan; i++ {
			ds.voltsPerArb[i] = 1. / 65535.0
		}
	}
	return ds.voltsPerArb
}

// setDefaultChannelNames defensively sets channel names of the appropriate length.
// They should have been set in DataSource.Sample()
func (ds *AnySource) setDefaultChannelNames() {
	// If the number of channel names is correct, assume it was set in Sample, as expected.
	if len(ds.chanNames) == ds.nchan {
		return
	}
	ds.chanNames = make([]string, ds.nchan)
	ds.chanNumbers = make([]int, ds.nchan)
	for i := 0; i < ds.nchan; i++ {
		ds.chanNames[i] = fmt.Sprintf("chan%d", i)
		ds.chanNumbers[i] = i
	}
}

// PrepareRun configures an AnySource by initializing all data structures that
// cannot be prepared until we know the number of channels. It's an error for
// ds.nchan to be less than 1.
func (ds *AnySource) PrepareRun() error {
	if ds.nchan <= 0 {
		return fmt.Errorf("PrepareRun could not run with %d channels (expect > 0)", ds.nchan)
	}
	ds.setDefaultChannelNames() // should be overwritten in ds.Sample()
	ds.abortSelf = make(chan struct{})
	ds.nextBlock = make(chan *dataBlock)

	// Start a TriggerBroker to handle secondary triggering
	ds.broker = NewTriggerBroker(ds.nchan)
	go ds.broker.Run()

	ds.numberWrittenTicker = time.NewTicker(1 * time.Second)

	// Launch goroutines to drain the data produced by this source
	ds.processors = make([]*DataStreamProcessor, ds.nchan)
	signed := ds.Signed()
	vpa := ds.VoltsPerArb()

	// Load last trigger state from config file
	var fts []FullTriggerState
	if err := viper.UnmarshalKey("trigger", &fts); err != nil {
		// could not read trigger state from config file.
		fts = []FullTriggerState{}
	}
	tsptrs := make([]*TriggerState, ds.nchan)
	for i, ts := range fts {
		for _, channelIndex := range ts.ChannelIndicies {
			if channelIndex < ds.nchan {
				tsptrs[channelIndex] = &(fts[i].TriggerState)
			}
		}
	}
	// Use defaultTS for any channels not in the stored state.
	// This will be needed any time you have more channels than in the
	// last saved configuration. All trigger types are disabled.
	defaultTS := TriggerState{
		AutoTrigger:  false,
		AutoDelay:    250 * time.Millisecond,
		EdgeTrigger:  false,
		EdgeLevel:    100,
		EdgeRising:   true,
		LevelTrigger: false,
		LevelLevel:   4000,
	}

	for channelIndex := range ds.processors {
		dsp := NewDataStreamProcessor(channelIndex, ds.broker)
		dsp.Name = ds.chanNames[channelIndex]
		dsp.SampleRate = ds.sampleRate
		dsp.stream.signed = signed[channelIndex]
		dsp.stream.voltsPerArb = vpa[channelIndex]
		ds.processors[channelIndex] = dsp

		ts := tsptrs[channelIndex]
		if ts == nil {
			ts = &defaultTS
		}
		dsp.TriggerState = *ts

		// Publish Records and Summaries over ZMQ. Not optional at this time.
		dsp.SetPubRecords()
		dsp.SetPubSummaries()
	}
	ds.lastread = time.Now()
	return nil
}

// FullTriggerState used to collect channels that share the same TriggerState
type FullTriggerState struct {
	ChannelIndicies []int
	TriggerState
}

// ComputeFullTriggerState uses a map to collect channels with identical TriggerStates, so they
// can be sent all together as one unit.
func (ds *AnySource) ComputeFullTriggerState() []FullTriggerState {

	result := make(map[TriggerState][]int)
	for _, dsp := range ds.processors {
		chans, ok := result[dsp.TriggerState]
		if ok {
			result[dsp.TriggerState] = append(chans, dsp.channelIndex)
		} else {
			result[dsp.TriggerState] = []int{dsp.channelIndex}
		}
	}

	// Now "unroll" that map into a vector of FullTriggerState objects
	fts := []FullTriggerState{}
	for k, v := range result {
		fts = append(fts, FullTriggerState{ChannelIndicies: v, TriggerState: k})
	}
	return fts
}

// ChangeTriggerState changes the trigger state for 1 or more channels.
func (ds *AnySource) ChangeTriggerState(state *FullTriggerState) error {
	if state.ChannelIndicies == nil || len(state.ChannelIndicies) < 1 {
		return fmt.Errorf("got ConfigureTriggers with no valid ChannelIndicies")
	}
	for _, channelIndex := range state.ChannelIndicies {
		if channelIndex >= ds.nchan {
			return fmt.Errorf("channelIndex %v is >= ds.nchan %v", channelIndex, ds.nchan)
		}
	}
	for _, channelIndex := range state.ChannelIndicies {
		dsp := ds.processors[channelIndex]
		dsp.ConfigureTrigger(state.TriggerState)
	}
	return nil
}

// ChannelNames returns a slice of the channel names
func (ds *AnySource) ChannelNames() []string {
	return ds.chanNames
}

// ConfigurePulseLengths set the pulse record length and pre-samples.
func (ds *AnySource) ConfigurePulseLengths(nsamp, npre int) error {
	if npre < 3 || // edgeTrigger looks at npre-3
		nsamp < 1 || // require at least 1 sample
		nsamp < npre+1 { // require at least one post trigger sample
		return fmt.Errorf("ConfigurePulseLengths nsamp %v, npre %v are invalid", nsamp, npre)
	}
	for _, dsp := range ds.processors {
		dsp.ConfigurePulseLengths(nsamp, npre)
	}
	return nil
}

// SetCoupling is not allowed for generic data sources
func (ds *AnySource) SetCoupling(status CouplingStatus) error {
	return fmt.Errorf("Generic data sources do not support FB/error coupling")
}

// DataSegment is a continuous, single-channel raw data buffer, plus info about (e.g.)
// raw-physical units, first sample’s frame number and sample time. Not yet triggered.
type DataSegment struct {
	rawData         []RawType
	signed          bool
	framesPerSample int // Normally 1, but can be larger if decimated
	firstFramenum   FrameIndex
	firstTime       time.Time
	framePeriod     time.Duration
	voltsPerArb     float32
	processed       bool
	// facts about the data source?
}

// NewDataSegment generates a pointer to a new, initialized DataSegment object.
func NewDataSegment(data []RawType, framesPerSample int, firstFrame FrameIndex,
	firstTime time.Time, period time.Duration) *DataSegment {
	seg := DataSegment{rawData: data, framesPerSample: framesPerSample,
		firstFramenum: firstFrame, firstTime: firstTime, framePeriod: period}
	return &seg
}

// TimeOf returns the absolute time of sample # sampleNum within the segment.
func (seg *DataSegment) TimeOf(sampleNum int) time.Time {
	return seg.firstTime.Add(time.Duration(sampleNum*seg.framesPerSample) * seg.framePeriod)
}

// DataStream models a continuous stream of data, though we have only a finite
// amount at any time. For now, it's semantically different from a DataSegment,
// yet they need the same information.
type DataStream struct {
	DataSegment
	samplesSeen int
}

// NewDataStream generates a pointer to a new, initialized DataStream object.
func NewDataStream(data []RawType, framesPerSample int, firstFrame FrameIndex,
	firstTime time.Time, period time.Duration) *DataStream {
	seg := NewDataSegment(data, framesPerSample, firstFrame, firstTime, period)
	ds := DataStream{DataSegment: *seg, samplesSeen: len(data)}
	return &ds
}

// AppendSegment will append the data in segment to the DataStream.
// It will update the frame/time counters to be consistent with the appended
// segment, not necessarily with the previous values.
func (stream *DataStream) AppendSegment(segment *DataSegment) {
	framesNowInStream := FrameIndex(len(stream.rawData) * segment.framesPerSample)
	timeNowInStream := time.Duration(framesNowInStream) * stream.framePeriod
	stream.framesPerSample = segment.framesPerSample
	stream.framePeriod = segment.framePeriod
	stream.firstFramenum = segment.firstFramenum - framesNowInStream
	stream.firstTime = segment.firstTime.Add(-timeNowInStream)
	stream.rawData = append(stream.rawData, segment.rawData...)
	stream.samplesSeen += len(segment.rawData)
}

// TrimKeepingN will trim (discard) all but the last N values in the DataStream.
// Returns the number of values in the stream after trimming (should be <= N).
func (stream *DataStream) TrimKeepingN(N int) int {
	L := len(stream.rawData)
	if N >= L {
		return L
	}
	copy(stream.rawData[:N], stream.rawData[L-N:L])
	stream.rawData = stream.rawData[:N]
	deltaFrames := (L - N) * stream.framesPerSample
	stream.firstFramenum += FrameIndex(deltaFrames)
	stream.firstTime = stream.firstTime.Add(time.Duration(deltaFrames) * stream.framePeriod)
	return N
}

// DataRecord contains a single triggered pulse record.
type DataRecord struct {
	data         []RawType
	trigFrame    FrameIndex
	trigTime     time.Time
	signed       bool // do we interpret the data as signed values?
	channelIndex int
	presamples   int
	voltsPerArb  float32 // "volts" or other physical unit per raw unit
	sampPeriod   float32

	// trigger type?

	// Analyzed quantities
	pretrigMean  float64
	pulseAverage float64
	pulseRMS     float64
	peakValue    float64

	// Real time Analysis quantities
	modelCoefs     []float64
	residualStdDev float64
}<|MERGE_RESOLUTION|>--- conflicted
+++ resolved
@@ -308,17 +308,7 @@
 	return nil
 }
 
-<<<<<<< HEAD
-// SetExperimentStateLabel writes to a file with name like _experiment_state.txt
-=======
-// StartRun tells the hardware to switch into data streaming mode.
-// It's a no-op for simulated (software) sources
-func (ds *AnySource) StartRun() error {
-	return nil
-}
-
 // SetExperimentStateLabel writes to a file with name like XXX_experiment_state.txt
->>>>>>> e2c4a6f0
 // the file is created upon the first call to this function for a given file writing
 func (ds *AnySource) SetExperimentStateLabel(stateLabel string) error {
 	if ds.writingState.experimentStateFile == nil {
