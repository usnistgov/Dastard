--- conflicted
+++ resolved
@@ -41,11 +41,8 @@
 	ConfigureMixFraction(int, float64) error
 	WriteControl(*WriteControlConfig) error
 	SetCoupling(CouplingStatus) error
-<<<<<<< HEAD
 	SetExperimentStateLabel(string) error
-=======
 	ChannelsWithProjectors() []int
->>>>>>> 2801a31a
 }
 
 // ConfigureMixFraction provides a default implementation for all non-lancero sources that
@@ -326,13 +323,8 @@
 		ds.writingState.Active = true
 		ds.writingState.Paused = false
 		ds.writingState.BasePath = path
-<<<<<<< HEAD
 		ds.writingState.FilenamePattern = filenamePattern
 		ds.writingState.ExperimentStateFilename = fmt.Sprintf(filenamePattern, "experiment_state", "txt")
-=======
-		ds.writingState.Filename = fmt.Sprintf(filenamePattern, "chan*", "ljh")
-		log.Printf("%v/%v channels have OFF writing enabled\n", channelsWithOff, len(ds.processors))
->>>>>>> 2801a31a
 	}
 	if ds.publishSync.writingChan != nil {
 		ds.publishSync.writingChan <- ds.writingState.Active && !ds.writingState.Paused
