--- conflicted
+++ resolved
@@ -105,7 +105,6 @@
 	return err
 }
 
-<<<<<<< HEAD
 // MixFractionObject is the RPC-usable structure for ConfigureMixFraction
 type MixFractionObject struct {
 	ProcessorIndex int
@@ -127,8 +126,6 @@
 	return nil
 }
 
-// ProjectorsBasisObject is the RPC-usable structure for ConfigureProjectorsBases
-=======
 // ConfigureTriggers configures the trigger state for 1 or more channels.
 func (s *SourceControl) ConfigureTriggers(state *FullTriggerState, reply *bool) error {
 	if s.activeSource == nil {
@@ -140,8 +137,7 @@
 	return err
 }
 
-// ProjectorsBasisObject is the RPC-usable structure for
->>>>>>> 9c35c9d6
+// ProjectorsBasisObject is the RPC-usable structure for ConfigureProjectorsBases
 type ProjectorsBasisObject struct {
 	ProcessorIndex   int
 	ProjectorsBase64 string
