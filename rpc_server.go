package dastard

import (
	"encoding/base64"
	"fmt"
	"log"
	"net"
	"net/rpc"
	"net/rpc/jsonrpc"
	"os"
	"os/signal"
	"strings"
	"time"

	"github.com/spf13/viper"
	"gonum.org/v1/gonum/mat"
)

// SourceControl is the sub-server that handles configuration and operation of
// the Dastard data sources.
// TODO: consider renaming -> DastardControl (5/11/18)
type SourceControl struct {
	simPulses *SimPulseSource
	triangle  *TriangleSource
	lancero   *LanceroSource
	// TODO: Add sources for ROACH, Abaco
	activeSource DataSource

	status        ServerStatus
	clientUpdates chan<- ClientUpdate
}

// NewSourceControl creates a new SourceControl object with correctly initialized
// contents.
func NewSourceControl() *SourceControl {
	sc := new(SourceControl)
	sc.simPulses = new(SimPulseSource)
	sc.triangle = new(TriangleSource)
	if lan, err := NewLanceroSource(); err == nil {
		sc.lancero = lan
	}
	return sc
}

// ServerStatus the status that SourceControl reports to clients.
type ServerStatus struct {
	Running    bool
	SourceName string
	Nchannels  int
	Nsamples   int
	Npresamp   int
	// TODO: maybe Ncol, Nrow, bytes/sec data rate...?
}

// FactorArgs holds the arguments to a Multiply operation
type FactorArgs struct {
	A, B int
}

// Multiply is a silly RPC service that multiplies its two arguments.
func (s *SourceControl) Multiply(args *FactorArgs, reply *int) error {
	*reply = args.A * args.B
	return nil
}

// ConfigureTriangleSource configures the source of simulated pulses.
func (s *SourceControl) ConfigureTriangleSource(args *TriangleSourceConfig, reply *bool) error {
	log.Printf("ConfigureTriangleSource: %d chan, rate=%.3f\n", args.Nchan, args.SampleRate)
	err := s.triangle.Configure(args)
	s.clientUpdates <- ClientUpdate{"TRIANGLE", args}
	*reply = (err == nil)
	log.Printf("Result is okay=%t and state={%d chan, rate=%.3f}\n", *reply, s.triangle.nchan, s.triangle.sampleRate)
	return err
}

// ConfigureSimPulseSource configures the source of simulated pulses.
func (s *SourceControl) ConfigureSimPulseSource(args *SimPulseSourceConfig, reply *bool) error {
	log.Printf("ConfigureSimPulseSource: %d chan, rate=%.3f\n", args.Nchan, args.SampleRate)
	err := s.simPulses.Configure(args)
	s.clientUpdates <- ClientUpdate{"SIMPULSES", args}
	*reply = (err == nil)
	log.Printf("Result is okay=%t and state={%d chan, rate=%.3f}\n", *reply, s.simPulses.nchan, s.simPulses.sampleRate)
	return err
}

<<<<<<< HEAD
// ConfigureLanceroSource configures the lancero cards.
func (s *SourceControl) ConfigureLanceroSource(args *LanceroSourceConfig, reply *bool) error {
	log.Printf("ConfigureLanceroSource: mask 0x%4.4x  active cards: %v\n", args.FiberMask, args.ActiveCards)
	err := s.lancero.Configure(args)
	s.clientUpdates <- ClientUpdate{"LANCERO", args}
	*reply = (err == nil)
	log.Printf("Result is okay=%t and state={%d MHz clock, %d cards}\n", *reply, s.lancero.clockMhz, s.lancero.ncards)
	return err
=======
// ProjectorsBasisObject is the RPC-usable structure for
type ProjectorsBasisObject struct {
	ProcessorInd     int
	ProjectorsBase64 string
	BasisBase64      string
}

// ConfigureProjectorsBasis takes ProjectorsBase64 which must a base64 encoded string with binary data matching that from mat.Dense.MarshalBinary
func (s *SourceControl) ConfigureProjectorsBasis(pbo *ProjectorsBasisObject, reply *bool) error {
	if s.activeSource == nil {
		return fmt.Errorf("No source is active")
	}
	projectorsBytes, err := base64.StdEncoding.DecodeString(pbo.ProjectorsBase64)
	if err != nil {
		return err
	}
	basisBytes, err := base64.StdEncoding.DecodeString(pbo.BasisBase64)
	if err != nil {
		return err
	}
	var projectors, basis mat.Dense
	if err := projectors.UnmarshalBinary(projectorsBytes); err != nil {
		return err
	}
	if err := basis.UnmarshalBinary(basisBytes); err != nil {
		return err
	}
	if err := s.activeSource.ConfigureProjectorsBases(pbo.ProcessorInd, projectors, basis); err != nil {
		return err
	}
	*reply = true
	return nil
>>>>>>> 2aab1c71
}

// SizeObject is the RPC-usable structure for ConfigurePulseLengths to change pulse record sizes.
type SizeObject struct {
	Nsamp int
	Npre  int
}

// ConfigurePulseLengths is the RPC-callable service to change pulse record sizes.
func (s *SourceControl) ConfigurePulseLengths(sizes SizeObject, reply *bool) error {
	log.Printf("ConfigurePulseLengths: %d samples (%d pre)\n", sizes.Nsamp, sizes.Npre)
	if s.activeSource == nil {
		return fmt.Errorf("No source is active")
	}
	err := s.activeSource.ConfigurePulseLengths(sizes.Nsamp, sizes.Npre)
	*reply = (err == nil)
	s.status.Npresamp = sizes.Npre
	s.status.Nsamples = sizes.Nsamp
	log.Printf("Result is okay=%t\n", *reply)
	return err
}

// Start will identify the source given by sourceName and Sample then Start it.
func (s *SourceControl) Start(sourceName *string, reply *bool) error {
	if s.activeSource != nil {
		return fmt.Errorf("activeSource is not nil, want nil (you should call Stop)")
	}
	name := strings.ToUpper(*sourceName)
	switch name {
	case "SIMPULSESOURCE":
		s.activeSource = DataSource(s.simPulses)
		s.status.SourceName = "SimPulses"

	case "TRIANGLESOURCE":
		s.activeSource = DataSource(s.triangle)
		s.status.SourceName = "Triangles"

	case "LANCEROSOURCE":
		s.activeSource = DataSource(s.lancero)
		s.status.SourceName = "Lancero"

	// TODO: Add cases here for ROACH, ABACO, etc.

	default:
		return fmt.Errorf("Data Source \"%s\" is not recognized", *sourceName)
	}

	log.Printf("Starting data source named %s\n", *sourceName)
	go func() {
<<<<<<< HEAD
		s.status.Running = true
		if err := Start(s.activeSource); err != nil {
			s.status.Running = false
			s.activeSource = nil
			return
=======
		err := Start(s.activeSource)
		if err == nil {
			s.status.Running = true
			s.status.Nchannels = s.activeSource.Nchan()
			s.broadcastUpdate()
			s.clientUpdates <- ClientUpdate{"TRIANGLE", sourceName}
			s.broadcastTriggerState()
>>>>>>> 2aab1c71
		}
		s.status.Nchannels = s.activeSource.Nchan()
		s.broadcastUpdate()
		s.broadcastTriggerState()
	}()
	*reply = true
	return nil
}

// Stop stops the running data source, if any
func (s *SourceControl) Stop(dummy *string, reply *bool) error {
	if s.activeSource == nil {
		return fmt.Errorf("No source is active")
	}
	log.Printf("Stopping data source\n")
<<<<<<< HEAD
	if s.activeSource != nil {
		s.activeSource.Stop()
		s.status.Running = false
		s.activeSource = nil
		*reply = true

	}
=======
	s.activeSource.Stop()
	s.activeSource = nil

	s.status.Running = false
	s.status.SourceName = ""
	s.status.Nchannels = 0
>>>>>>> 2aab1c71
	s.broadcastUpdate()
	*reply = true
	return nil
}

func (s *SourceControl) broadcastUpdate() {
	// Check whether the "active" source actually stopped on its own
	if s.activeSource != nil && !s.activeSource.Running() {
		s.activeSource = nil
		s.status.Running = false
	}
	s.clientUpdates <- ClientUpdate{"STATUS", s.status}
}

func (s *SourceControl) broadcastTriggerState() {
	if s.activeSource != nil && s.status.Running {
		configs := s.activeSource.ComputeFullTriggerState()
		log.Printf("configs: %v\n", configs)
		s.clientUpdates <- ClientUpdate{"TRIGGER", configs}
	}
}

// SendAllStatus causes a broadcast to clients containing all broadcastable status info
func (s *SourceControl) SendAllStatus(dummy *string, reply *bool) error {
	s.broadcastUpdate()
	s.clientUpdates <- ClientUpdate{"SENDALL", 0}
	return nil
}

// RunRPCServer sets up and run a permanent JSON-RPC server.
func RunRPCServer(messageChan chan<- ClientUpdate, portrpc int) {

	// Set up objects to handle remote calls
	sourceControl := NewSourceControl()
	defer sourceControl.lancero.Delete()
	sourceControl.clientUpdates = messageChan

	// Load stored settings, and transfer saved configuration
	// from Viper to relevant objects.
	var okay bool
	var spc SimPulseSourceConfig
	log.Printf("Dastard is using config file %s\n", viper.ConfigFileUsed())
	err := viper.UnmarshalKey("simpulse", &spc)
	if err == nil {
		sourceControl.ConfigureSimPulseSource(&spc, &okay)
	}
	var tsc TriangleSourceConfig
	err = viper.UnmarshalKey("triangle", &tsc)
	if err == nil {
		sourceControl.ConfigureTriangleSource(&tsc, &okay)
	}
	var lsc LanceroSourceConfig
	err = viper.UnmarshalKey("lancero", &lsc)
	if err == nil {
		sourceControl.ConfigureLanceroSource(&lsc, &okay)
	}
	err = viper.UnmarshalKey("status", &sourceControl.status)
	sourceControl.status.Running = false
	if err == nil {
		sourceControl.broadcastUpdate()
	}

	// Regularly broadcast status to all clients
	go func() {
		ticker := time.Tick(2 * time.Second)
		for _ = range ticker {
			sourceControl.broadcastUpdate()
		}
	}()

	// Now launch the connection handler and accept connections.
	go func() {
		server := rpc.NewServer()
		server.Register(sourceControl)
		server.HandleHTTP(rpc.DefaultRPCPath, rpc.DefaultDebugPath)
		port := fmt.Sprintf(":%d", portrpc)
		listener, err := net.Listen("tcp", port)
		if err != nil {
			log.Fatal("listen error:", err)
		}
		for {
			if conn, err := listener.Accept(); err != nil {
				log.Fatal("accept error: " + err.Error())
			} else {
				log.Printf("new connection established\n")
				go server.ServeCodec(jsonrpc.NewServerCodec(conn))
			}
		}
	}()

	// Finally, handle ctrl-C gracefully
	interruptCatcher := make(chan os.Signal, 1)
	signal.Notify(interruptCatcher, os.Interrupt)
	<-interruptCatcher
	dummy := "dummy"
	sourceControl.Stop(&dummy, &okay)
}<|MERGE_RESOLUTION|>--- conflicted
+++ resolved
@@ -83,7 +83,6 @@
 	return err
 }
 
-<<<<<<< HEAD
 // ConfigureLanceroSource configures the lancero cards.
 func (s *SourceControl) ConfigureLanceroSource(args *LanceroSourceConfig, reply *bool) error {
 	log.Printf("ConfigureLanceroSource: mask 0x%4.4x  active cards: %v\n", args.FiberMask, args.ActiveCards)
@@ -92,7 +91,8 @@
 	*reply = (err == nil)
 	log.Printf("Result is okay=%t and state={%d MHz clock, %d cards}\n", *reply, s.lancero.clockMhz, s.lancero.ncards)
 	return err
-=======
+}
+
 // ProjectorsBasisObject is the RPC-usable structure for
 type ProjectorsBasisObject struct {
 	ProcessorInd     int
@@ -125,7 +125,6 @@
 	}
 	*reply = true
 	return nil
->>>>>>> 2aab1c71
 }
 
 // SizeObject is the RPC-usable structure for ConfigurePulseLengths to change pulse record sizes.
@@ -175,21 +174,11 @@
 
 	log.Printf("Starting data source named %s\n", *sourceName)
 	go func() {
-<<<<<<< HEAD
 		s.status.Running = true
 		if err := Start(s.activeSource); err != nil {
 			s.status.Running = false
 			s.activeSource = nil
 			return
-=======
-		err := Start(s.activeSource)
-		if err == nil {
-			s.status.Running = true
-			s.status.Nchannels = s.activeSource.Nchan()
-			s.broadcastUpdate()
-			s.clientUpdates <- ClientUpdate{"TRIANGLE", sourceName}
-			s.broadcastTriggerState()
->>>>>>> 2aab1c71
 		}
 		s.status.Nchannels = s.activeSource.Nchan()
 		s.broadcastUpdate()
@@ -205,7 +194,6 @@
 		return fmt.Errorf("No source is active")
 	}
 	log.Printf("Stopping data source\n")
-<<<<<<< HEAD
 	if s.activeSource != nil {
 		s.activeSource.Stop()
 		s.status.Running = false
@@ -213,14 +201,6 @@
 		*reply = true
 
 	}
-=======
-	s.activeSource.Stop()
-	s.activeSource = nil
-
-	s.status.Running = false
-	s.status.SourceName = ""
-	s.status.Nchannels = 0
->>>>>>> 2aab1c71
 	s.broadcastUpdate()
 	*reply = true
 	return nil
