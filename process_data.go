--- conflicted
+++ resolved
@@ -119,21 +119,11 @@
 
 	dsp.DecimateData(segment)
 	dsp.stream.AppendSegment(segment)
-<<<<<<< HEAD
 	// records, secondaries := dsp.TriggerData()
 	records, _ := dsp.TriggerData()
 	dsp.AnalyzeData(records) // add analysis results to records in-place
 	// TODO: dsp.WriteData(records)
-	dsp.DataPublisher.PublishData(records)
-=======
-	records, secondaries := dsp.TriggerData()
-	if len(records)+len(secondaries) > 0 {
-		// log.Printf("Chan %d Found %d triggered records, %d secondary records.\n",
-		// 	dsp.Channum, len(records), len(secondaries))
-	}
-	dsp.AnalyzeData(records)               // add analysis results to records in-place
 	dsp.DataPublisher.PublishData(records) // publish and save data, when enabled
->>>>>>> 2f537a43
 }
 
 // DecimateData decimates data in-place.
